--- conflicted
+++ resolved
@@ -1,13 +1,4 @@
-<<<<<<< HEAD
-"""
-todo:
-    - add ability to have priors
-"""
-
-__version__="v0.9.4"
-=======
 __version__="v1.0.0"
->>>>>>> d5ecfed6
 
 from . import gmix
 from .gmix import GMix
