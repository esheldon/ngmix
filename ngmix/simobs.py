from __future__ import print_function

import numpy
from numpy import where, sqrt, zeros
from .observation import Observation, ObsList, MultiBandObsList
from .gmix import GMix

from copy import deepcopy

def simulate_obs(gmix, obs, **kw):
    """
    Simulate the observation(s) using the input gaussian mixture

    parameters
    ----------
    gmix: GMix or subclass
        The gaussian mixture or None
    obs: observation(s)
        One of Observation, ObsList, or MultiBandObsList
    convolve_psf: bool, optional
        If True, convolve by the PSF.  Default True.
    add_noise: bool, optional
        If True, add noise according to the weight map.  Default True.

        The noise image is monkey-patched in as obs.noise_image
    use_raw_weight: bool, optional
        If True, look for a .weight_raw attribute for generating
        the noise.  Often one is using modified weight map to simplify
        masking neighbors, but may want to use the raw map for
        adding noise.
    """

    if isinstance(obs, MultiBandObsList):
        return _simulate_mobs(gmix, obs, **kw)
    else:

        if gmix is not None and not isinstance(gmix, GMix):
            raise ValueError("input gmix must be a gaussian mixture")

        elif isinstance(obs, ObsList):
            return _simulate_obslist(gmix, obs, **kw)

        elif isinstance(obs, Observation):
            return _simulate_obs(gmix, obs, **kw)

        else:
            raise ValueError("obs should be an Observation, "
                             "ObsList, or MultiBandObsList")

def _simulate_mobs(gmix_list, mobs, **kw):
    if gmix_list is not None:
        if not isinstance(gmix_list, list):
            raise ValueError("for simulating MultiBandObsLists, the "
                             "input must be a list of gaussian mixtures")

        if not isinstance(gmix_list[0], GMix):
            raise ValueError("input must be gaussian mixtures")

        if not len(gmix_list)==len(mobs):

            mess="len(obs)==%d but len(gmix_list)==%d"
            mess=mess % (len(obs),len(gmix_list))
            raise ValueError(mess)

    new_mobs=MultiBandObsList()
    nband = len(mobs)
    for i in xrange(nband):
        if gmix_list is None:
            gmix=None
        else:
            gmix = gmix_list[i]

        ol = mobs[i]
        new_obslist=_simulate_obslist(gmix, ol, **kw)
        new_mobs.append(new_obslist)

    return new_mobs

def _simulate_obslist(gmix, obslist, **kw):
    new_obslist=ObsList()
    for o in obslist:
        newobs = simulate_obs(gmix, o, **kw)
        new_obslist.append( newobs )

    return new_obslist

def _simulate_obs(gmix, obs, **kw):
    sim_image = _get_simulated_image(gmix, obs, **kw)

    add_noise = kw.get('add_noise',True)
    if add_noise:
        sim_image, noise_image = _get_noisy_image(obs, sim_image, **kw)
    else:
        noise_image=None

    if not obs.has_psf():
        psf=None
    else:
        psf=deepcopy( obs.psf )

    new_obs = Observation(
        sim_image,
        weight=obs.weight.copy(),
        jacobian=obs.jacobian.copy(),
        psf=psf
    )

    new_obs.noise_image = noise_image
    return new_obs

def _get_simulated_image(gmix, obs, **kw):
    if gmix is None:
        return zeros(obs.image.shape)

    convolve_psf=kw.get('convolve_psf',True)
    if convolve_psf:
        psf_gmix = _get_psf_gmix(obs)

        gm = gmix.convolve(psf_gmix)
    else:
        gm=gmix

    sim_image= gm.make_image(obs.image.shape,
                             jacobian=obs.jacobian)

    return sim_image

def _get_noisy_image(obs, sim_image, **kw):
<<<<<<< HEAD
    if hasattr(obs,'weight_raw'):
        #print("    using weight_raw")
        weight=obs.weight_raw
    else:
        weight=obs.weight
=======
    """
    create a noise image from the weight map
    """

    # often we are using a modified weight map for fitting,
    # to simplify masking of neighbors.  The user can request
    # to use an attribute called `weight_raw` instead, which
    # would have the unmodified weight map, good for adding the
    # correct noise

    use_raw_weight=kw.get('use_raw_weight',False)
    if use_raw_weight:

        #print("    Using raw weight map to simulate noise")

        if not hasattr(obs,'weight_raw'):
            raise RuntimeError("requested use_raw_weight, but "
                               "Observation has no weight_raw "
                               "attribute")

        weight = obs.weight_raw
    else:
        weight = obs.weight
>>>>>>> 25d1ca45

    noise_image = get_noise_image(weight, **kw)
    return sim_image + noise_image, noise_image

BIGNOISE=1.0e15
def get_noise_image(weight, **kw):
    """
    get a noise image based on the input weight map

    If add_all, we set weight==0 pixels with the median noise.  This should not
    be a problem for algorithms that use the weight map
    """
    add_all=kw.get('add_all',False)

    noise_image = numpy.random.normal(loc=0.0,
                                      scale=1.0,
                                      size=weight.shape)

    err = zeros(weight.shape)
    w=where(weight > 0)
    if w[0].size > 0:
        err[w] = sqrt(1.0/weight[w])

        if add_all and (w[0].size != weight.size):
            #print("adding noise to all")
            # there were some zero weight pixels, and we
            # want to add noise there anyway
            median_err = numpy.median(err[w])

            wzero=where(weight <= 0)
            err[wzero] = median_err

    else:
        print("    All weight is zero!  Setting noise to",BIGNOISE)
        err[:,:] = BIGNOISE


    noise_image *= err
    return noise_image


def _get_psf_gmix(obs):
    if not obs.has_psf():
        raise RuntimeError("You requested to convolve by the psf, "
                           "but the observation has no psf observation set")

    psf = obs.get_psf()
    if not psf.has_gmix():
        raise RuntimeError("You requested to convolve by the psf, "
                           "but the observation has no psf gmix set")

    return psf.gmix<|MERGE_RESOLUTION|>--- conflicted
+++ resolved
@@ -126,13 +126,6 @@
     return sim_image
 
 def _get_noisy_image(obs, sim_image, **kw):
-<<<<<<< HEAD
-    if hasattr(obs,'weight_raw'):
-        #print("    using weight_raw")
-        weight=obs.weight_raw
-    else:
-        weight=obs.weight
-=======
     """
     create a noise image from the weight map
     """
@@ -156,7 +149,6 @@
         weight = obs.weight_raw
     else:
         weight = obs.weight
->>>>>>> 25d1ca45
 
     noise_image = get_noise_image(weight, **kw)
     return sim_image + noise_image, noise_image
