from distutils.core import setup

try:
    # for python 3, let 2to3 do most of the work
    from distutils.command.build_py import build_py_2to3 as build_py
except ImportError:
    # for python 2 don't apply any transformations
    from distutils.command.build_py import build_py


<<<<<<< HEAD
setup(name="ngmix", 
      packages=['ngmix'],
      version="v0.9.4",
      ext_modules=[ext])
=======

setup(
    name="ngmix", 
    author="Erin Sheldon",
    url="https://github.com/esheldon/ngmix",
    description="fast 2-d gaussian mixtures for modeling astronomical images",
    packages=['ngmix'],
    version="1.0.0",
    cmdclass={'build_py': build_py},
)
>>>>>>> d5ecfed6



<|MERGE_RESOLUTION|>--- conflicted
+++ resolved
@@ -7,14 +7,6 @@
     # for python 2 don't apply any transformations
     from distutils.command.build_py import build_py
 
-
-<<<<<<< HEAD
-setup(name="ngmix", 
-      packages=['ngmix'],
-      version="v0.9.4",
-      ext_modules=[ext])
-=======
-
 setup(
     name="ngmix", 
     author="Erin Sheldon",
@@ -23,8 +15,4 @@
     packages=['ngmix'],
     version="1.0.0",
     cmdclass={'build_py': build_py},
-)
->>>>>>> d5ecfed6
-
-
-
+)